// src/services/supabaseClient.ts
import { createClient, SupabaseClient } from '@supabase/supabase-js';
import { Database, BookWithChapters, SectionWithChapter, BookProgress, BookStats } from '../types/supabase';
import { appLog } from '../components/LogViewer';

// Configuration
const MAX_RETRIES = 5;
const RETRY_DELAY = 500; // ms
const CONNECTION_CHECK_INTERVAL = 30000; // 30 seconds
const MAX_RETRY_DELAY = 10000; // Maximum delay between retries (10s)

// Get credentials from either environment variables or window fallbacks
const getSupabaseCredentials = () => {
  const supabaseUrl = import.meta.env.VITE_SUPABASE_URL || window.SUPABASE_URL;
  const supabaseAnonKey = import.meta.env.VITE_SUPABASE_ANON_KEY || window.SUPABASE_KEY;

  // Log which source we're using for credentials in development
  if (import.meta.env.DEV) {
    if (import.meta.env.VITE_SUPABASE_URL) {
      appLog('SupabaseClient', 'Using Supabase URL from environment variables', 'debug');
    } else if (window.SUPABASE_URL) {
      appLog('SupabaseClient', 'Using Supabase URL from window fallback', 'debug');
    }

    if (import.meta.env.VITE_SUPABASE_ANON_KEY) {
      appLog('SupabaseClient', 'Using Supabase key from environment variables', 'debug');
    } else if (window.SUPABASE_KEY) {
      appLog('SupabaseClient', 'Using Supabase key from window fallback', 'debug');
    }
  }

  if (!supabaseUrl || !supabaseAnonKey) {
    appLog('SupabaseClient', 'Missing Supabase credentials. Application may not function correctly.', 'error');
  }

  return { supabaseUrl, supabaseAnonKey };
};

// Centralized error handler
export const handleSupabaseError = (error: any, operation: string): void => {
  appLog('SupabaseClient', `Supabase ${operation} error`, 'error', error);
};

// Connection status tracking
let connectionStatus = {
  isConnected: false,
  lastChecked: 0,
  checkInProgress: false
};

// Singleton client instance
let supabaseClient: SupabaseClient<Database> | null = null;

// Initialize client with error handling
export const initializeSupabaseClient = async (): Promise<SupabaseClient<Database>> => {
  if (supabaseClient) return supabaseClient;

  const { supabaseUrl, supabaseAnonKey } = getSupabaseCredentials();

  if (!supabaseUrl || !supabaseAnonKey) {
    const error = new Error('Missing Supabase credentials');
    handleSupabaseError(error, 'initialization');
    throw error;
  }

  try {
    appLog('SupabaseClient', 'Creating Supabase client...', 'info');
    supabaseClient = createClient<Database>(supabaseUrl, supabaseAnonKey);
    appLog('SupabaseClient', 'Supabase client created successfully', 'success');

    // Verify connection
    const isConnected = await checkSupabaseConnection(true);
    if (!isConnected) {
      appLog('SupabaseClient', 'Supabase client created but connection test failed', 'warning');
    }

    return supabaseClient;
  } catch (error) {
    handleSupabaseError(error, 'initialization');
    supabaseClient = null;
    throw new Error('Failed to initialize Supabase client');
  }
};

// Connection status check
export const checkSupabaseConnection = async (force: boolean = false): Promise<boolean> => {
  // Skip check if one is already in progress
  if (connectionStatus.checkInProgress && !force) {
    return connectionStatus.isConnected;
  }

  // Skip check if we checked recently (within last 5 seconds) unless forced
  const now = Date.now();
  if (!force && now - connectionStatus.lastChecked < 5000) {
    return connectionStatus.isConnected;
  }

  connectionStatus.checkInProgress = true;

  try {
    appLog('SupabaseClient', 'Testing Supabase connection...', 'debug');

    if (!supabaseClient) {
      const { supabaseUrl, supabaseAnonKey } = getSupabaseCredentials();
      if (!supabaseUrl || !supabaseAnonKey) {
        connectionStatus.isConnected = false;
        return false;
      }

      // Create a temporary client just for the check
      const tempClient = createClient<Database>(supabaseUrl, supabaseAnonKey);
      const { error } = await tempClient.from('books').select('id').limit(1);
      connectionStatus.isConnected = !error;
    } else {
      // Use existing client
      const { error } = await supabaseClient.from('books').select('id').limit(1);
      connectionStatus.isConnected = !error;
    }

    connectionStatus.lastChecked = now;

    if (connectionStatus.isConnected) {
      appLog('SupabaseClient', 'Supabase connection test successful', 'success');
    } else {
      appLog('SupabaseClient', 'Supabase connection test failed', 'warning');
    }

    return connectionStatus.isConnected;
  } catch (error) {
    handleSupabaseError(error, 'connection check');
    connectionStatus.isConnected = false;
    return false;
  } finally {
    connectionStatus.checkInProgress = false;
  }
};

// Start periodic connection checking
export const startConnectionMonitoring = () => {
  // Check immediately
  checkSupabaseConnection(true);

  // Then check periodically
  const interval = setInterval(() => {
    checkSupabaseConnection();
  }, CONNECTION_CHECK_INTERVAL);

  // Return cleanup function
  return () => clearInterval(interval);
};

// Retry utility function with improved timeout handling
export const executeWithRetries = async <T>(
  operation: () => Promise<T>,
  operationName: string
): Promise<T> => {
  let retries = 0;
  let delay = RETRY_DELAY;

  while (retries < MAX_RETRIES) {
    try {
      const startTime = Date.now();
      appLog('SupabaseClient', `Executing ${operationName} (attempt ${retries + 1}/${MAX_RETRIES})`, 'debug');
      
      const result = await operation();
      
      const elapsed = Date.now() - startTime;
      if (elapsed > 2000) {
        appLog('SupabaseClient', `${operationName} completed in ${elapsed}ms (slow operation)`, 'warning');
      } else {
        appLog('SupabaseClient', `${operationName} completed in ${elapsed}ms`, 'debug');
      }
      
      return result;
    } catch (error: any) {
      retries++;
      
      const isNetworkError = error.message?.includes('network') || 
        error.message?.includes('timeout') || 
        error.message?.includes('connection');
      
      const isRateLimitError = error.code === '429' || 
        error.message?.includes('rate limit') || 
        error.message?.includes('too many requests');
      
      const errorLevel = retries >= MAX_RETRIES ? 'error' : 'warning';
      appLog('SupabaseClient', `${operationName} attempt ${retries}/${MAX_RETRIES} failed: ${error.message}`, errorLevel);
      handleSupabaseError(error, `${operationName} (attempt ${retries}/${MAX_RETRIES})`);

      if (retries >= MAX_RETRIES) {
        appLog('SupabaseClient', `${operationName} failed after ${MAX_RETRIES} attempts`, 'error');
        throw error;
      }

      // Exponential backoff with jitter and maximum delay
      delay = Math.min(delay * (1.5 + Math.random() * 0.5), MAX_RETRY_DELAY);
      
      appLog('SupabaseClient', `Retrying ${operationName} in ${Math.round(delay)}ms (${isNetworkError ? 'network issue' : isRateLimitError ? 'rate limit' : 'error'})`, 'debug');
      await new Promise(resolve => setTimeout(resolve, delay));
    }
  }

  throw new Error(`Failed ${operationName} after ${MAX_RETRIES} retries`);
};

// Get the Supabase client (initializing if needed)
export const getSupabaseClient = async (): Promise<SupabaseClient<Database>> => {
  if (!supabaseClient) {
    return initializeSupabaseClient();
  }
  return supabaseClient;
};

// Test Supabase connection function (legacy compatibility)
export async function testConnection() {
  try {
    appLog('SupabaseClient', 'Testing Supabase connection...', 'info');

    const isConnected = await checkSupabaseConnection(true);

    if (!isConnected) {
      return { success: false, error: new Error('Connection test failed') };
    }

    // Get some actual data to return
    const client = await getSupabaseClient();
    const { data, error } = await client.from('books').select('title').limit(1);

    if (error) {
      appLog('SupabaseClient', 'Supabase data fetch failed', 'error', error);
      return { success: false, error };
    }

    appLog('SupabaseClient', 'Supabase connection successful!', 'success', data);
    return { success: true, data };
  } catch (err) {
    appLog('SupabaseClient', 'Supabase connection test error', 'error', err);
    return { success: false, error: err };
  }
}

// Helper function to get user profile with retry logic
export async function getUserProfile(userId: string) {
  appLog('SupabaseClient', `Fetching profile for user: ${userId}`, 'info');
  return await executeWithRetries(async () => {
    const client = await getSupabaseClient();
    const { data, error } = await client
      .from('profiles')
      .select('*')
      .eq('id', userId)
      .single();

    if (error) {
      appLog('SupabaseClient', `Error fetching profile for user ${userId}:`, 'error', error.message);
      throw error;
    }

    appLog('SupabaseClient', `Profile fetched successfully for user ${userId}`, 'success');
    return data;
  }, 'getUserProfile');
}

// Helper function to create user profile with retry logic
export async function createUserProfile(
  userId: string,
  firstName: string,
  lastName: string,
  email: string
) {
  appLog('SupabaseClient', `Creating profile for user: ${userId}`, 'info');
  return await executeWithRetries(async () => {
    const client = await getSupabaseClient();
    const { data, error } = await client
      .from('profiles')
      .insert({
        id: userId,
        first_name: firstName,
        last_name: lastName,
        email: email
      })
      .select()
      .single();

    if (error) {
      appLog('SupabaseClient', `Error creating profile for user ${userId}:`, 'error', error.message);
      throw error;
    }

    appLog('SupabaseClient', `Profile created successfully for user ${userId}`, 'success');
    return data;
  }, 'createUserProfile');
}

// Helper function to update user profile with retry logic
export async function updateUserProfile(
  userId: string,
  updates: {
    first_name?: string;
    last_name?: string;
    email?: string;
    book_verified?: boolean;
  }
) {
  appLog('SupabaseClient', `Updating profile for user: ${userId}`, 'info');
  
  return await executeWithRetries(async () => {
    const client = await getSupabaseClient();
    
    // First try the direct update method
    try {
      const { data, error } = await client
        .from('profiles')
        .update(updates)
        .eq('id', userId)
        .select()
        .single();

      if (!error) {
        appLog('SupabaseClient', `Profile updated successfully for user ${userId} using direct method`, 'success');
        return data;
      }
      
      appLog('SupabaseClient', `Direct update method failed for user ${userId}: ${error.message}`, 'warning');
      
      // If direct update fails, try the RPC method
      try {
        const { data: rpcData, error: rpcError } = await client
          .rpc('update_profile', {
            user_id: userId,
            profile_updates: updates
          });
        
        if (!rpcError) {
          appLog('SupabaseClient', `Profile updated successfully for user ${userId} using RPC method`, 'success');
          return rpcData;
        }
        
        appLog('SupabaseClient', `RPC update method failed for user ${userId}: ${rpcError.message}`, 'error');
        throw rpcError;
      } catch (rpcErr) {
        // If both methods fail, throw the original error
        appLog('SupabaseClient', `All update methods failed for user ${userId}`, 'error');
        throw error;
      }
    } catch (directErr) {
      appLog('SupabaseClient', `Error updating profile for user ${userId}:`, 'error', directErr);
      throw directErr;
    }
  }, 'updateUserProfile');
}

// Helper function to verify a book code
export async function verifyBookCode(code: string, userId: string, firstName?: string, lastName?: string) {
  try {
    appLog('SupabaseClient', `Verifying book code: ${code} for user: ${userId}`, 'info');

    // Get the client using the async getter
    const client = await getSupabaseClient();

    // Check if code exists and is not used
    const { data, error } = await client
      .from('verification_codes')
      .select('*, books(id, title, author)')
      .eq('code', code.toUpperCase())
      .single();

    if (error || !data) {
      appLog('SupabaseClient', 'Invalid verification code', 'error', error);
      return { success: false, error: 'Invalid verification code' };
    }

    if (data.is_used) {
      appLog('SupabaseClient', 'Code already used', 'warning');
      return { success: false, error: 'This code has already been used' };
    }

    // Mark code as used
    const { error: updateError } = await client
      .from('verification_codes')
      .update({
        is_used: true,
        used_by: userId
      })
      .eq('code', code.toUpperCase());

    if (updateError) {
      appLog('SupabaseClient', 'Error updating verification code', 'error', updateError);
      return { success: false, error: 'Error updating verification code' };
    }

    // Update the user's profile to mark them as verified
    const updates: any = { book_verified: true };
    
    // Add first name and last name if provided
    if (firstName) updates.first_name = firstName;
    if (lastName) updates.last_name = lastName;
    
    // Direct update with PROPER error handling
    const { error: profileError } = await client
      .from('profiles')
      .update(updates)
      .eq('id', userId);

    if (profileError) {
      appLog('SupabaseClient', 'Error updating user profile during verification', 'error', profileError);
<<<<<<< HEAD
=======
      // CORRECTED: Return failure when profile update fails
>>>>>>> b288e1c5
      return { 
        success: false, 
        error: `Profile update failed: ${profileError.message}`,
        verificationStatus: 'code_marked_used_profile_update_failed'
      };
<<<<<<< HEAD
    } 
=======
    }
>>>>>>> b288e1c5

    appLog('SupabaseClient', 'User profile updated with verification info', 'success');
    appLog('SupabaseClient', 'Book code verified successfully', 'success');
    return { success: true, data };
  } catch (error) {
    appLog('SupabaseClient', 'Error verifying book code', 'error', error);
    return { success: false, error: 'Error verifying book code' };
  }
}

// Helper function to get a book with all its chapters and sections
export async function getBookWithChapters(bookId: string): Promise<BookWithChapters | null> {
  try {
    appLog('SupabaseClient', `Getting book with chapters: ${bookId}`, 'info');

    // Get the client using the async getter
    const client = await getSupabaseClient();

    // First get the book
    const { data: book, error: bookError } = await client
      .from('books')
      .select('*')
      .eq('id', bookId)
      .single();

    if (bookError) {
      appLog('SupabaseClient', 'Error fetching book', 'error', bookError);
      return null;
    }

    // Then get all chapters for this book
    const { data: chapters, error: chaptersError } = await client
      .from('chapters')
      .select('*')
      .eq('book_id', bookId)
      .order('number');

    if (chaptersError) {
      appLog('SupabaseClient', 'Error fetching chapters', 'error', chaptersError);
      return null;
    }

    // For each chapter, get its sections
    const chaptersWithSections = await Promise.all(
      chapters.map(async (chapter) => {
        const { data: sections, error: sectionsError } = await client
          .from('sections')
          .select('*')
          .eq('chapter_id', chapter.id)
          .order('number');

        if (sectionsError) {
          appLog('SupabaseClient', `Error fetching sections for chapter ${chapter.id}`, 'error', sectionsError);
          return { ...chapter, sections: [] };
        }

        return {
          ...chapter,
          sections: sections || []
        };
      })
    );

    return {
      ...book,
      chapters: chaptersWithSections
    };
  } catch (error) {
    appLog('SupabaseClient', 'Error in getBookWithChapters', 'error', error);
    return null;
  }
}

// Helper function to get sections for a specific page
export async function getSectionsForPage(bookId: string, pageNumber: number): Promise<SectionWithChapter[] | null> {
  try {
    appLog('SupabaseClient', `Getting sections for page: ${pageNumber} in book: ${bookId}`, 'info');

    // Get the client using the async getter
    const client = await getSupabaseClient();

    const { data, error } = await client
      .rpc('get_sections_for_page', {
        book_id_param: bookId,
        page_number_param: pageNumber
      });

    if (error) {
      appLog('SupabaseClient', 'Error fetching sections for page', 'error', error);
      return null;
    }

    return data as SectionWithChapter[];
  } catch (error) {
    appLog('SupabaseClient', 'Error in getSectionsForPage', 'error', error);
    return null;
  }
}

// Helper function to get a definition
export async function getDefinition(bookId: string, term: string): Promise<string | null> {
  try {
    appLog('SupabaseClient', `Getting definition for term: ${term} in book: ${bookId}`, 'info');

    // Get the client using the async getter
    const client = await getSupabaseClient();

    const { data, error } = await client
      .from('dictionary')
      .select('definition')
      .eq('book_id', bookId)
      .ilike('term', term)
      .single();

    if (error) {
      appLog('SupabaseClient', 'Error fetching definition', 'error', error);
      return null;
    }

    return data.definition;
  } catch (error) {
    appLog('SupabaseClient', 'Error in getDefinition', 'error', error);
    return null;
  }
}

// Helper function to save reading progress
export async function saveReadingProgress(
  userId: string,
  bookId: string,
  sectionId: string,
  position?: string
): Promise<boolean> {
  try {
    appLog('SupabaseClient', `Saving reading progress for user: ${userId}, book: ${bookId}, section: ${sectionId}`, 'info');

    // Get the client using the async getter
    const client = await getSupabaseClient();

    // Check if a record already exists
    const { data: existing, error: queryError } = await client
      .from('reading_progress')
      .select('id')
      .eq('user_id', userId)
      .eq('book_id', bookId)
      .single();

    if (queryError && queryError.code !== 'PGRST116') { // PGRST116 is code for "no rows returned"
      appLog('SupabaseClient', 'Error checking existing progress', 'error', queryError);
      return false;
    }

    const now = new Date().toISOString();

    if (existing) {
      // Update existing record
      const { error } = await client
        .from('reading_progress')
        .update({
          section_id: sectionId,
          last_position: position || null,
          updated_at: now
        })
        .eq('id', existing.id);

      if (error) {
        appLog('SupabaseClient', 'Error updating reading progress', 'error', error);
        return false;
      }

      appLog('SupabaseClient', 'Reading progress updated successfully', 'success');
    } else {
      // Insert new record
      const { error } = await client
        .from('reading_progress')
        .insert({
          user_id: userId,
          book_id: bookId,
          section_id: sectionId,
          last_position: position || null,
          updated_at: now
        });

      if (error) {
        appLog('SupabaseClient', 'Error inserting reading progress', 'error', error);
        return false;
      }

      appLog('SupabaseClient', 'Reading progress created successfully', 'success');
    }

    return true;
  } catch (error) {
    appLog('SupabaseClient', 'Error in saveReadingProgress', 'error', error);
    return false;
  }
}

// Helper function to get user's reading progress for a book
export async function getReadingProgress(userId: string, bookId: string): Promise<BookProgress | null> {
  try {
    appLog('SupabaseClient', `Getting reading progress for user: ${userId}, book: ${bookId}`, 'info');

    // Get the client using the async getter
    const client = await getSupabaseClient();

    const { data, error } = await client
      .from('reading_progress')
      .select(`
        *,
        section:section_id (
          *,
          chapter:chapter_id (
            title,
            number
          )
        )
      `)
      .eq('user_id', userId)
      .eq('book_id', bookId)
      .single();

    if (error) {
      appLog('SupabaseClient', 'Error fetching reading progress', 'error', error);
      return null;
    }

    // Extract the relevant data for the BookProgress type
    const section = data.section as any;
    const chapter = section?.chapter as any;

    return {
      section_id: data.section_id,
      last_position: data.last_position,
      section_title: section?.title || 'Unknown Section',
      chapter_title: chapter?.title || 'Unknown Chapter',
      page_number: section?.start_page || 1
    };
  } catch (error) {
    appLog('SupabaseClient', 'Error in getReadingProgress', 'error', error);
    return null;
  }
}

// Helper function to save AI interaction
export async function saveAiInteraction(
  userId: string,
  bookId: string,
  question: string,
  response: string,
  sectionId?: string,
  context?: string
) {
  try {
    return await executeWithRetries(async () => {
      const client = await getSupabaseClient();
      const { data, error } = await client
        .from('ai_interactions')
        .insert({
          user_id: userId,
          book_id: bookId,
          section_id: sectionId || null,
          question,
          context: context || null,
          response
        })
        .select()
        .single();

      if (error) {
        appLog('SupabaseClient', 'Error saving AI interaction', 'error', error);
        throw error;
      }

      return data;
    }, 'saveAiInteraction');
  } catch (error) {
    appLog('SupabaseClient', 'Failed to save AI interaction after retries', 'error', error);
    return null;
  }
}

// Create and export a default client for backward compatibility
// This will be initialized on first access
let supabaseInstance: ReturnType<typeof createClient<Database>>;

// Initialize the client immediately for backward compatibility
try {
  const { supabaseUrl, supabaseAnonKey } = getSupabaseCredentials();

  if (supabaseUrl && supabaseAnonKey) {
    supabaseInstance = createClient<Database>(supabaseUrl, supabaseAnonKey);
    appLog('SupabaseClient', 'Legacy Supabase client created successfully', 'info');

    // Start connection monitoring
    startConnectionMonitoring();
  } else {
    // Create a mock client that logs errors instead of throwing
    appLog('SupabaseClient', 'Creating mock client due to missing credentials', 'warning');
    const mockErrorHandler = () => ({ data: null, error: new Error('Supabase client not initialized') });

    supabaseInstance = {
      from: () => ({
        select: () => mockErrorHandler(),
        insert: () => mockErrorHandler(),
        update: () => mockErrorHandler(),
        delete: () => mockErrorHandler(),
        eq: () => ({ select: () => mockErrorHandler() }),
        single: () => mockErrorHandler(),
        limit: () => mockErrorHandler(),
        order: () => mockErrorHandler(),
      }),
      auth: {
        getSession: () => Promise.resolve({ data: { session: null }, error: null }),
        getUser: () => Promise.resolve({ data: { user: null }, error: null }),
        signInWithPassword: () => Promise.resolve({ data: { user: null }, error: new Error('Supabase client not initialized') }),
        signUp: () => Promise.resolve({ data: { user: null }, error: new Error('Supabase client not initialized') }),
        signOut: () => Promise.resolve({ error: null }),
        onAuthStateChange: () => ({ data: { subscription: { unsubscribe: () => {} } } }),
      },
      rpc: () => mockErrorHandler(),
    } as any;
  }
} catch (error) {
  appLog('SupabaseClient', 'Error creating legacy Supabase client', 'error', error);

  // Create a mock client that logs errors instead of throwing
  const mockErrorHandler = () => ({ data: null, error: new Error('Supabase client not initialized') });

  supabaseInstance = {
    from: () => ({
      select: () => mockErrorHandler(),
      insert: () => mockErrorHandler(),
      update: () => mockErrorHandler(),
      delete: () => mockErrorHandler(),
      eq: () => ({ select: () => mockErrorHandler() }),
      single: () => mockErrorHandler(),
      limit: () => mockErrorHandler(),
      order: () => mockErrorHandler(),
    }),
    auth: {
      getSession: () => Promise.resolve({ data: { session: null }, error: null }),
      getUser: () => Promise.resolve({ data: { user: null }, error: null }),
      signInWithPassword: () => Promise.resolve({ data: { user: null }, error: new Error('Supabase client not initialized') }),
      signUp: () => Promise.resolve({ data: { user: null }, error: new Error('Supabase client not initialized') }),
      signOut: () => Promise.resolve({ error: null }),
      onAuthStateChange: () => ({ data: { subscription: { unsubscribe: () => {} } } }),
    },
    rpc: () => mockErrorHandler(),
  } as any;
}

// Export the legacy Supabase client
export const supabase = supabaseInstance;

// Default export for new code
export default getSupabaseClient;

// Diagnostic function for testing profile updates
export async function testProfileUpdate(userId: string, updates: any): Promise<{success: boolean, error?: any, data?: any}> {
  try {
    appLog('SupabaseClient', `TEST ONLY: Attempting direct profile update for user: ${userId}`, 'info', updates);
    
    // First, try to get the profile to ensure it exists
    const client = await getSupabaseClient();
    const { data: profile, error: profileError } = await client
      .from('profiles')
      .select('*')
      .eq('id', userId)
      .single();
    
    if (profileError) {
      appLog('SupabaseClient', `TEST ONLY: Error getting profile for ${userId}:`, 'error', profileError);
      return { success: false, error: profileError, data: { method: 'get_profile' } };
    }
    
    appLog('SupabaseClient', `TEST ONLY: Profile exists for ${userId}:`, 'info', profile);
    
    // Try the update using different methods to diagnose issues
    
    // Method 1: Direct update with .update().eq()
    try {
      const { data: updateData1, error: updateError1 } = await client
        .from('profiles')
        .update(updates)
        .eq('id', userId)
        .select();
      
      if (updateError1) {
        appLog('SupabaseClient', `TEST ONLY: Error with Method 1 update for ${userId}:`, 'error', updateError1);
      } else {
        appLog('SupabaseClient', `TEST ONLY: Method 1 update successful for ${userId}:`, 'success', updateData1);
        return { success: true, data: { method: 'direct_update', result: updateData1 } };
      }
    } catch (error) {
      appLog('SupabaseClient', `TEST ONLY: Exception with Method 1 update for ${userId}:`, 'error', error);
    }
    
    // Method 2: RPC call (if available)
    try {
      const { data: updateData2, error: updateError2 } = await client
        .rpc('update_profile', { 
          user_id: userId,
          profile_updates: updates
        });
      
      if (updateError2) {
        appLog('SupabaseClient', `TEST ONLY: Error with Method 2 (RPC) update for ${userId}:`, 'error', updateError2);
      } else {
        appLog('SupabaseClient', `TEST ONLY: Method 2 (RPC) update successful for ${userId}:`, 'success', updateData2);
        return { success: true, data: { method: 'rpc_update', result: updateData2 } };
      }
    } catch (error) {
      appLog('SupabaseClient', `TEST ONLY: Exception with Method 2 (RPC) update for ${userId}:`, 'error', error);
    }
    
    // Method 3: Service role client if available (bypasses RLS)
    // Only attempt this if you have access to the service role key in your testing environment
    try {
      // This is just a diagnostic test - in production, never expose service role keys in client code
      const serviceRoleClient = client; // In real test, this would be configured with service role key
      
      const { data: updateData3, error: updateError3 } = await serviceRoleClient
        .from('profiles')
        .update(updates)
        .eq('id', userId)
        .select();
      
      if (updateError3) {
        appLog('SupabaseClient', `TEST ONLY: Error with Method 3 (service role) update for ${userId}:`, 'error', updateError3);
      } else {
        appLog('SupabaseClient', `TEST ONLY: Method 3 (service role) update successful for ${userId}:`, 'success', updateData3);
        return { success: true, data: { method: 'service_role_update', result: updateData3 } };
      }
    } catch (error) {
      appLog('SupabaseClient', `TEST ONLY: Exception with Method 3 (service role) update for ${userId}:`, 'error', error);
    }
    
    return { success: false, error: 'All update methods failed' };
  } catch (error) {
    appLog('SupabaseClient', `TEST ONLY: Error in testProfileUpdate:`, 'error', error);
    return { success: false, error };
  }
}<|MERGE_RESOLUTION|>--- conflicted
+++ resolved
@@ -1,7 +1,8 @@
 // src/services/supabaseClient.ts
 import { createClient, SupabaseClient } from '@supabase/supabase-js';
-import { Database, BookWithChapters, SectionWithChapter, BookProgress, BookStats } from '../types/supabase';
 import { appLog } from '../components/LogViewer';
+import { Database } from '../types/supabase';
+import { Book, Chapter, Section, BookWithChapters, SectionWithChapter } from '../types/book';
 
 // Configuration
 const MAX_RETRIES = 5;
@@ -11,142 +12,64 @@
 
 // Get credentials from either environment variables or window fallbacks
 const getSupabaseCredentials = () => {
-  const supabaseUrl = import.meta.env.VITE_SUPABASE_URL || window.SUPABASE_URL;
-  const supabaseAnonKey = import.meta.env.VITE_SUPABASE_ANON_KEY || window.SUPABASE_KEY;
-
-  // Log which source we're using for credentials in development
-  if (import.meta.env.DEV) {
-    if (import.meta.env.VITE_SUPABASE_URL) {
-      appLog('SupabaseClient', 'Using Supabase URL from environment variables', 'debug');
-    } else if (window.SUPABASE_URL) {
-      appLog('SupabaseClient', 'Using Supabase URL from window fallback', 'debug');
-    }
-
-    if (import.meta.env.VITE_SUPABASE_ANON_KEY) {
-      appLog('SupabaseClient', 'Using Supabase key from environment variables', 'debug');
-    } else if (window.SUPABASE_KEY) {
-      appLog('SupabaseClient', 'Using Supabase key from window fallback', 'debug');
-    }
-  }
-
+  const supabaseUrl = import.meta.env.VITE_SUPABASE_URL || window.ENV_SUPABASE_URL;
+  const supabaseAnonKey = import.meta.env.VITE_SUPABASE_ANON_KEY || window.ENV_SUPABASE_ANON_KEY;
+  
   if (!supabaseUrl || !supabaseAnonKey) {
-    appLog('SupabaseClient', 'Missing Supabase credentials. Application may not function correctly.', 'error');
-  }
-
+    throw new Error('Supabase credentials not found in environment or window globals');
+  }
+  
   return { supabaseUrl, supabaseAnonKey };
 };
 
-// Centralized error handler
-export const handleSupabaseError = (error: any, operation: string): void => {
-  appLog('SupabaseClient', `Supabase ${operation} error`, 'error', error);
+// Client instance cache
+let supabaseClient: SupabaseClient<Database> | null = null;
+let lastInitTime = 0;
+
+// Handler for standard Supabase errors
+export const handleSupabaseError = (error: any, context: string = 'Supabase') => {
+  if (!error) return;
+  
+  // Handle different error types
+  if (typeof error === 'string') {
+    appLog('SupabaseClient', `${context}: ${error}`, 'error');
+  } else if (error.message) {
+    appLog('SupabaseClient', `${context}: ${error.message}`, 'error', {
+      code: error.code,
+      details: error.details
+    });
+  } else {
+    appLog('SupabaseClient', `${context}: Unknown error format`, 'error', error);
+  }
 };
 
-// Connection status tracking
-let connectionStatus = {
-  isConnected: false,
-  lastChecked: 0,
-  checkInProgress: false
-};
-
-// Singleton client instance
-let supabaseClient: SupabaseClient<Database> | null = null;
-
-// Initialize client with error handling
-export const initializeSupabaseClient = async (): Promise<SupabaseClient<Database>> => {
-  if (supabaseClient) return supabaseClient;
-
-  const { supabaseUrl, supabaseAnonKey } = getSupabaseCredentials();
-
-  if (!supabaseUrl || !supabaseAnonKey) {
-    const error = new Error('Missing Supabase credentials');
-    handleSupabaseError(error, 'initialization');
+// Async getter for the Supabase client
+export const getSupabaseClient = async (): Promise<SupabaseClient<Database>> => {
+  const now = Date.now();
+  
+  try {
+    // Check if we need to create a new client or refresh the existing one
+    if (!supabaseClient || now - lastInitTime > CONNECTION_CHECK_INTERVAL) {
+      appLog('SupabaseClient', 'Initializing Supabase client', supabaseClient ? 'info' : 'debug');
+      
+      const { supabaseUrl, supabaseAnonKey } = getSupabaseCredentials();
+      
+      // Create a new client
+      supabaseClient = createClient<Database>(supabaseUrl, supabaseAnonKey, {
+        auth: {
+          autoRefreshToken: true,
+          persistSession: true
+        }
+      });
+      
+      lastInitTime = now;
+    }
+    
+    return supabaseClient;
+  } catch (error) {
+    handleSupabaseError(error, 'Client initialization');
     throw error;
   }
-
-  try {
-    appLog('SupabaseClient', 'Creating Supabase client...', 'info');
-    supabaseClient = createClient<Database>(supabaseUrl, supabaseAnonKey);
-    appLog('SupabaseClient', 'Supabase client created successfully', 'success');
-
-    // Verify connection
-    const isConnected = await checkSupabaseConnection(true);
-    if (!isConnected) {
-      appLog('SupabaseClient', 'Supabase client created but connection test failed', 'warning');
-    }
-
-    return supabaseClient;
-  } catch (error) {
-    handleSupabaseError(error, 'initialization');
-    supabaseClient = null;
-    throw new Error('Failed to initialize Supabase client');
-  }
-};
-
-// Connection status check
-export const checkSupabaseConnection = async (force: boolean = false): Promise<boolean> => {
-  // Skip check if one is already in progress
-  if (connectionStatus.checkInProgress && !force) {
-    return connectionStatus.isConnected;
-  }
-
-  // Skip check if we checked recently (within last 5 seconds) unless forced
-  const now = Date.now();
-  if (!force && now - connectionStatus.lastChecked < 5000) {
-    return connectionStatus.isConnected;
-  }
-
-  connectionStatus.checkInProgress = true;
-
-  try {
-    appLog('SupabaseClient', 'Testing Supabase connection...', 'debug');
-
-    if (!supabaseClient) {
-      const { supabaseUrl, supabaseAnonKey } = getSupabaseCredentials();
-      if (!supabaseUrl || !supabaseAnonKey) {
-        connectionStatus.isConnected = false;
-        return false;
-      }
-
-      // Create a temporary client just for the check
-      const tempClient = createClient<Database>(supabaseUrl, supabaseAnonKey);
-      const { error } = await tempClient.from('books').select('id').limit(1);
-      connectionStatus.isConnected = !error;
-    } else {
-      // Use existing client
-      const { error } = await supabaseClient.from('books').select('id').limit(1);
-      connectionStatus.isConnected = !error;
-    }
-
-    connectionStatus.lastChecked = now;
-
-    if (connectionStatus.isConnected) {
-      appLog('SupabaseClient', 'Supabase connection test successful', 'success');
-    } else {
-      appLog('SupabaseClient', 'Supabase connection test failed', 'warning');
-    }
-
-    return connectionStatus.isConnected;
-  } catch (error) {
-    handleSupabaseError(error, 'connection check');
-    connectionStatus.isConnected = false;
-    return false;
-  } finally {
-    connectionStatus.checkInProgress = false;
-  }
-};
-
-// Start periodic connection checking
-export const startConnectionMonitoring = () => {
-  // Check immediately
-  checkSupabaseConnection(true);
-
-  // Then check periodically
-  const interval = setInterval(() => {
-    checkSupabaseConnection();
-  }, CONNECTION_CHECK_INTERVAL);
-
-  // Return cleanup function
-  return () => clearInterval(interval);
 };
 
 // Retry utility function with improved timeout handling
@@ -184,6 +107,7 @@
         error.message?.includes('too many requests');
       
       const errorLevel = retries >= MAX_RETRIES ? 'error' : 'warning';
+      // Log with appropriate level before calling handleSupabaseError
       appLog('SupabaseClient', `${operationName} attempt ${retries}/${MAX_RETRIES} failed: ${error.message}`, errorLevel);
       handleSupabaseError(error, `${operationName} (attempt ${retries}/${MAX_RETRIES})`);
 
@@ -202,42 +126,6 @@
 
   throw new Error(`Failed ${operationName} after ${MAX_RETRIES} retries`);
 };
-
-// Get the Supabase client (initializing if needed)
-export const getSupabaseClient = async (): Promise<SupabaseClient<Database>> => {
-  if (!supabaseClient) {
-    return initializeSupabaseClient();
-  }
-  return supabaseClient;
-};
-
-// Test Supabase connection function (legacy compatibility)
-export async function testConnection() {
-  try {
-    appLog('SupabaseClient', 'Testing Supabase connection...', 'info');
-
-    const isConnected = await checkSupabaseConnection(true);
-
-    if (!isConnected) {
-      return { success: false, error: new Error('Connection test failed') };
-    }
-
-    // Get some actual data to return
-    const client = await getSupabaseClient();
-    const { data, error } = await client.from('books').select('title').limit(1);
-
-    if (error) {
-      appLog('SupabaseClient', 'Supabase data fetch failed', 'error', error);
-      return { success: false, error };
-    }
-
-    appLog('SupabaseClient', 'Supabase connection successful!', 'success', data);
-    return { success: true, data };
-  } catch (err) {
-    appLog('SupabaseClient', 'Supabase connection test error', 'error', err);
-    return { success: false, error: err };
-  }
-}
 
 // Helper function to get user profile with retry logic
 export async function getUserProfile(userId: string) {
@@ -395,7 +283,6 @@
     if (firstName) updates.first_name = firstName;
     if (lastName) updates.last_name = lastName;
     
-    // Direct update with PROPER error handling
     const { error: profileError } = await client
       .from('profiles')
       .update(updates)
@@ -403,20 +290,13 @@
 
     if (profileError) {
       appLog('SupabaseClient', 'Error updating user profile during verification', 'error', profileError);
-<<<<<<< HEAD
-=======
-      // CORRECTED: Return failure when profile update fails
->>>>>>> b288e1c5
+      // FIXED: Return a failure response when profile update fails
       return { 
         success: false, 
         error: `Profile update failed: ${profileError.message}`,
         verificationStatus: 'code_marked_used_profile_update_failed'
       };
-<<<<<<< HEAD
     } 
-=======
-    }
->>>>>>> b288e1c5
 
     appLog('SupabaseClient', 'User profile updated with verification info', 'success');
     appLog('SupabaseClient', 'Book code verified successfully', 'success');
@@ -616,7 +496,7 @@
 }
 
 // Helper function to get user's reading progress for a book
-export async function getReadingProgress(userId: string, bookId: string): Promise<BookProgress | null> {
+export async function getReadingProgress(userId: string, bookId: string): Promise<any | null> {
   try {
     appLog('SupabaseClient', `Getting reading progress for user: ${userId}, book: ${bookId}`, 'info');
 
@@ -626,10 +506,21 @@
     const { data, error } = await client
       .from('reading_progress')
       .select(`
-        *,
-        section:section_id (
-          *,
-          chapter:chapter_id (
+        id,
+        user_id,
+        book_id,
+        section_id,
+        last_position,
+        last_read_at,
+        updated_at,
+        sections (
+          id,
+          title,
+          content,
+          page_number,
+          chapter_id,
+          chapters (
+            id,
             title,
             number
           )
@@ -637,143 +528,27 @@
       `)
       .eq('user_id', userId)
       .eq('book_id', bookId)
+      .order('updated_at', { ascending: false })
+      .limit(1)
       .single();
 
     if (error) {
+      // If no progress is found, that's not an error
+      if (error.code === 'PGRST116') {
+        appLog('SupabaseClient', 'No reading progress found', 'info');
+        return null;
+      }
+      
       appLog('SupabaseClient', 'Error fetching reading progress', 'error', error);
       return null;
     }
 
-    // Extract the relevant data for the BookProgress type
-    const section = data.section as any;
-    const chapter = section?.chapter as any;
-
-    return {
-      section_id: data.section_id,
-      last_position: data.last_position,
-      section_title: section?.title || 'Unknown Section',
-      chapter_title: chapter?.title || 'Unknown Chapter',
-      page_number: section?.start_page || 1
-    };
+    return data;
   } catch (error) {
     appLog('SupabaseClient', 'Error in getReadingProgress', 'error', error);
     return null;
   }
 }
-
-// Helper function to save AI interaction
-export async function saveAiInteraction(
-  userId: string,
-  bookId: string,
-  question: string,
-  response: string,
-  sectionId?: string,
-  context?: string
-) {
-  try {
-    return await executeWithRetries(async () => {
-      const client = await getSupabaseClient();
-      const { data, error } = await client
-        .from('ai_interactions')
-        .insert({
-          user_id: userId,
-          book_id: bookId,
-          section_id: sectionId || null,
-          question,
-          context: context || null,
-          response
-        })
-        .select()
-        .single();
-
-      if (error) {
-        appLog('SupabaseClient', 'Error saving AI interaction', 'error', error);
-        throw error;
-      }
-
-      return data;
-    }, 'saveAiInteraction');
-  } catch (error) {
-    appLog('SupabaseClient', 'Failed to save AI interaction after retries', 'error', error);
-    return null;
-  }
-}
-
-// Create and export a default client for backward compatibility
-// This will be initialized on first access
-let supabaseInstance: ReturnType<typeof createClient<Database>>;
-
-// Initialize the client immediately for backward compatibility
-try {
-  const { supabaseUrl, supabaseAnonKey } = getSupabaseCredentials();
-
-  if (supabaseUrl && supabaseAnonKey) {
-    supabaseInstance = createClient<Database>(supabaseUrl, supabaseAnonKey);
-    appLog('SupabaseClient', 'Legacy Supabase client created successfully', 'info');
-
-    // Start connection monitoring
-    startConnectionMonitoring();
-  } else {
-    // Create a mock client that logs errors instead of throwing
-    appLog('SupabaseClient', 'Creating mock client due to missing credentials', 'warning');
-    const mockErrorHandler = () => ({ data: null, error: new Error('Supabase client not initialized') });
-
-    supabaseInstance = {
-      from: () => ({
-        select: () => mockErrorHandler(),
-        insert: () => mockErrorHandler(),
-        update: () => mockErrorHandler(),
-        delete: () => mockErrorHandler(),
-        eq: () => ({ select: () => mockErrorHandler() }),
-        single: () => mockErrorHandler(),
-        limit: () => mockErrorHandler(),
-        order: () => mockErrorHandler(),
-      }),
-      auth: {
-        getSession: () => Promise.resolve({ data: { session: null }, error: null }),
-        getUser: () => Promise.resolve({ data: { user: null }, error: null }),
-        signInWithPassword: () => Promise.resolve({ data: { user: null }, error: new Error('Supabase client not initialized') }),
-        signUp: () => Promise.resolve({ data: { user: null }, error: new Error('Supabase client not initialized') }),
-        signOut: () => Promise.resolve({ error: null }),
-        onAuthStateChange: () => ({ data: { subscription: { unsubscribe: () => {} } } }),
-      },
-      rpc: () => mockErrorHandler(),
-    } as any;
-  }
-} catch (error) {
-  appLog('SupabaseClient', 'Error creating legacy Supabase client', 'error', error);
-
-  // Create a mock client that logs errors instead of throwing
-  const mockErrorHandler = () => ({ data: null, error: new Error('Supabase client not initialized') });
-
-  supabaseInstance = {
-    from: () => ({
-      select: () => mockErrorHandler(),
-      insert: () => mockErrorHandler(),
-      update: () => mockErrorHandler(),
-      delete: () => mockErrorHandler(),
-      eq: () => ({ select: () => mockErrorHandler() }),
-      single: () => mockErrorHandler(),
-      limit: () => mockErrorHandler(),
-      order: () => mockErrorHandler(),
-    }),
-    auth: {
-      getSession: () => Promise.resolve({ data: { session: null }, error: null }),
-      getUser: () => Promise.resolve({ data: { user: null }, error: null }),
-      signInWithPassword: () => Promise.resolve({ data: { user: null }, error: new Error('Supabase client not initialized') }),
-      signUp: () => Promise.resolve({ data: { user: null }, error: new Error('Supabase client not initialized') }),
-      signOut: () => Promise.resolve({ error: null }),
-      onAuthStateChange: () => ({ data: { subscription: { unsubscribe: () => {} } } }),
-    },
-    rpc: () => mockErrorHandler(),
-  } as any;
-}
-
-// Export the legacy Supabase client
-export const supabase = supabaseInstance;
-
-// Default export for new code
-export default getSupabaseClient;
 
 // Diagnostic function for testing profile updates
 export async function testProfileUpdate(userId: string, updates: any): Promise<{success: boolean, error?: any, data?: any}> {
@@ -860,4 +635,7 @@
     appLog('SupabaseClient', `TEST ONLY: Error in testProfileUpdate:`, 'error', error);
     return { success: false, error };
   }
-}+}
+
+// Default export for new code
+export default getSupabaseClient;